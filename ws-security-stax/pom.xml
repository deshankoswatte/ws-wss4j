--- conflicted
+++ resolved
@@ -24,17 +24,11 @@
         <groupId>org.apache.wss4j</groupId>
         <artifactId>wss4j-parent</artifactId>
         <relativePath>../parent/pom.xml</relativePath>
-<<<<<<< HEAD
-        <version>2.1.1-SNAPSHOT</version>
-=======
         <version>2.0.4</version>
->>>>>>> d886cd0c
     </parent>
+    <groupId>org.apache.wss4j</groupId>
     <artifactId>wss4j-ws-security-stax</artifactId>
-<<<<<<< HEAD
-=======
     <version>2.0.4</version>
->>>>>>> d886cd0c
     <name>Apache WSS4J Streaming WS-Security</name>
 
     <dependencies>
@@ -113,6 +107,7 @@
             <plugin>
                 <groupId>org.apache.maven.plugins</groupId>
                 <artifactId>maven-jar-plugin</artifactId>
+                <version>2.4</version>
                 <executions>
                     <execution>
                         <goals>
